--- conflicted
+++ resolved
@@ -7,12 +7,7 @@
 from ..misc import listify
 
 
-<<<<<<< HEAD
-
-def epochs_create(data, events, sampling_rate=1000, epochs_start=0, epochs_end=1,  event_labels=None, event_conditions=None, baseline_correction=False):
-=======
 def epochs_create(data, events, sampling_rate=1000, epochs_start=0, epochs_end=1, event_labels=None, event_conditions=None, baseline_correction=False):
->>>>>>> 886bbcf6
     """
     Epoching a dataframe.
 
@@ -85,24 +80,13 @@
 
     # Create epochs
     parameters = listify(onset=event_onsets, label=event_labels, condition=event_conditions, start=epochs_start, end=epochs_end)
-<<<<<<< HEAD
-    
-           
-    # Default ['duration'] is calculted from a priori known end and start point specified by user or default
-    parameters["duration"] = np.array(parameters["end"]) - np.array(parameters["start"])
-    
-        #Find the maximum numbers in an epoch
-    epoch_max_duration = int(max((i * sampling_rate for i in parameters["duration"]))) 
-
-        # Then extend data by the max samples in epochs * NaN                              
-=======
 
     # Find the maximum numbers in an epoch
     # Then extend data by the max samples in epochs * NaN
     parameters["duration"] = np.array(parameters["end"]) - np.array(parameters["start"])
     epoch_max_duration = int(max((i * sampling_rate
                                   for i in parameters["duration"])))
->>>>>>> 886bbcf6
+
     buffer = pd.DataFrame(index=range(epoch_max_duration), columns=data.columns)
     data = data.append(buffer, ignore_index=True, sort=False)
     data = buffer.append(data, ignore_index=True, sort=False)
