--- conflicted
+++ resolved
@@ -98,13 +98,9 @@
     epoch_max_duration = int(max((i * sampling_rate
                                   for i in parameters["duration"])))
 
-<<<<<<< HEAD
-    buffer = pd.DataFrame(index=range(epoch_max_duration), columns=data.columns)
-=======
     # Extend data by the max samples in epochs * NaN (to prevent non-complete data)
     length_buffer = epoch_max_duration
     buffer = pd.DataFrame(index=range(length_buffer), columns=data.columns)
->>>>>>> 3bed0634
     data = data.append(buffer, ignore_index=True, sort=False)
     data = buffer.append(data, ignore_index=True, sort=False)
 
