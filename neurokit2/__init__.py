"""Top-level package for NeuroKit."""
import datetime

# Info
__version__ = '0.0.14'



# Citation
__cite__ = """
You can cite NeuroKit as follows:

- Makowski, D., Pham, T., Lau, Z. J., Brammer, J. C., Pham, H., Lesspinasse, F., Schölzel, C., & S H Chen, A. (2020). NeuroKit: A Python Toolbox for Neurophysiological Signal Processing. Retrieved """ + datetime.date.today().strftime("%B %d, %Y") + """, from https://github.com/neuropsychology/NeuroKit


Full bibtex reference:

@misc{neurokit,
  doi = {10.5281/ZENODO.3597887},
  url = {https://github.com/neuropsychology/NeuroKit},
<<<<<<< HEAD
  author = {Makowski, Dominique and Pham, Tam and L Juen, Zen and Brammer, Jan C. and Pham, Hung and Lesspinasse, Fran\c{c}ois and Schölzel, Christopher and S H Chen, Annabel},
  title = {NeuroKit: A Python Toolbox for Neurophysiological Signal Processing},
=======
  author = {Makowski, Dominique and Pham, Tam and Lau, Zen J. and Brammer, Jan C. and Pham, Hung and Lesspinasse, Fran\c{c}ois and S H Chen, Annabel},
  title = {NeuroKit: The Python Toolbox for Neurophysiological Signal Processing},
>>>>>>> eaa3fc92
  publisher = {Zenodo},
  year = {2020},
}
"""
__citation__ = __cite__
__bibtex__ = __citation__


# Maintainer info
__author__ = """NeuroKit development team"""
__email__ = 'dom.makowski@gmail.com'



# Export content of submodules
from .misc import *
from .stats import *
from .complexity import *
from .signal import *
from .events import *
from .epochs import *
from .data import *

from .ecg import *
from .rsp import *
from .eda import *
from .emg import *
from .ppg import *
from .eeg import *
from .bio import *<|MERGE_RESOLUTION|>--- conflicted
+++ resolved
@@ -18,13 +18,8 @@
 @misc{neurokit,
   doi = {10.5281/ZENODO.3597887},
   url = {https://github.com/neuropsychology/NeuroKit},
-<<<<<<< HEAD
-  author = {Makowski, Dominique and Pham, Tam and L Juen, Zen and Brammer, Jan C. and Pham, Hung and Lesspinasse, Fran\c{c}ois and Schölzel, Christopher and S H Chen, Annabel},
+  author = {Makowski, Dominique and Pham, Tam and Lau, Zen J. and Brammer, Jan C. and Pham, Hung and Lesspinasse, Fran\c{c}ois and Schölzel, Christopher and S H Chen, Annabel},
   title = {NeuroKit: A Python Toolbox for Neurophysiological Signal Processing},
-=======
-  author = {Makowski, Dominique and Pham, Tam and Lau, Zen J. and Brammer, Jan C. and Pham, Hung and Lesspinasse, Fran\c{c}ois and S H Chen, Annabel},
-  title = {NeuroKit: The Python Toolbox for Neurophysiological Signal Processing},
->>>>>>> eaa3fc92
   publisher = {Zenodo},
   year = {2020},
 }
